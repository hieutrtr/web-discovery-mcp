--- conflicted
+++ resolved
@@ -1,12 +1,9 @@
 .bmad-core
 .claude
 .gemini
-<<<<<<< HEAD
 .crush
-=======
 .cursor
 web-bundles/
->>>>>>> 350cd849
 docs/web_discovery
 
 # Python
